--- conflicted
+++ resolved
@@ -70,9 +70,6 @@
 
     public function __construct(?FiberFactory $fiberFactory = null)
     {
-<<<<<<< HEAD
-        $this->fiberFactory = $fiberFactory ?? new DefaultFiberFactory();
-=======
         if (\PHP_VERSION_ID < 80117 || \PHP_VERSION_ID >= 80200 && \PHP_VERSION_ID < 80204) {
             // PHP GC is broken on early 8.1 and 8.2 versions, see https://github.com/php/php-src/issues/10496
             /** @psalm-suppress RiskyTruthyFalsyComparison */
@@ -80,7 +77,7 @@
                 throw new \Error('Your version of PHP is affected by serious garbage collector bugs related to fibers. Please upgrade to a newer version of PHP, i.e. >= 8.1.17 or => 8.2.4');
             }
         }
->>>>>>> 358572ca
+        $this->fiberFactory = $fiberFactory ?? new DefaultFiberFactory();
 
         $this->suspensions = new \WeakMap();
 
