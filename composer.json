{
    "name": "revolt/event-loop",
    "description": "Rock-solid event loop for concurrent PHP applications.",
    "keywords": [
        "async",
        "asynchronous",
        "concurrency",
        "non-blocking",
        "event",
        "event-loop",
        "scheduler"
    ],
    "license": "MIT",
    "authors": [
        {
            "name": "Aaron Piotrowski",
            "email": "aaron@trowski.com"
        },
        {
            "name": "Cees-Jan Kiewiet",
            "email": "ceesjank@gmail.com"
        },
        {
            "name": "Christian Lück",
            "email": "christian@clue.engineering"
        },
        {
            "name": "Niklas Keller",
            "email": "me@kelunik.com"
        }
    ],
    "require": {
        "php": ">=8.1"
    },
    "require-dev": {
        "ext-json": "*",
        "phpunit/phpunit": "^9",
        "jetbrains/phpstorm-stubs": "^2019.3",
<<<<<<< HEAD
        "psalm/phar": "^5"
=======
        "psalm/phar": "^5.15"
>>>>>>> c29e0300
    },
    "autoload": {
        "psr-4": {
            "Revolt\\": "src"
        }
    },
    "autoload-dev": {
        "psr-4": {
            "Revolt\\EventLoop\\": "test"
        }
    },
    "support": {
        "issues": "https://github.com/revoltphp/event-loop/issues"
    },
    "extra": {
        "branch-alias": {
            "dev-main": "1.x-dev"
        }
    },
    "scripts": {
        "test": "@php -dzend.assertions=1 -dassert.exception=1 ./vendor/bin/phpunit",
        "code-style": "@php tools/php-cs-fixer/vendor/bin/php-cs-fixer fix"
    }
}<|MERGE_RESOLUTION|>--- conflicted
+++ resolved
@@ -36,11 +36,7 @@
         "ext-json": "*",
         "phpunit/phpunit": "^9",
         "jetbrains/phpstorm-stubs": "^2019.3",
-<<<<<<< HEAD
-        "psalm/phar": "^5"
-=======
         "psalm/phar": "^5.15"
->>>>>>> c29e0300
     },
     "autoload": {
         "psr-4": {
